<<<<<<< HEAD
from .normal import NormalDistribution
from .mixture import MixtureDistribution
from .distribution import *
=======
from .energy import *
from .sampling import *
from .normal import *
from .mixture import *
>>>>>>> 9a3aa5cd
<|MERGE_RESOLUTION|>--- conflicted
+++ resolved
@@ -1,10 +1,6 @@
-<<<<<<< HEAD
-from .normal import NormalDistribution
-from .mixture import MixtureDistribution
+
 from .distribution import *
-=======
 from .energy import *
 from .sampling import *
 from .normal import *
-from .mixture import *
->>>>>>> 9a3aa5cd
+from .mixture import *